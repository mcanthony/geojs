--- conflicted
+++ resolved
@@ -249,11 +249,7 @@
           'src/core/version.js.in',
           'sources.json'
         ],
-<<<<<<< HEAD
         tasks: ['library', 'docs']
-=======
-        tasks: ['clean:source', 'template', 'copy', 'docs', 'uglify:geojs']
->>>>>>> d565d562
       },
       examples: {
         files: [
