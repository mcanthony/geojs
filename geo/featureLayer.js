//////////////////////////////////////////////////////////////////////////////
/**
 * @module ogs.geo
 */

/*jslint devel: true, forin: true, newcap: true, plusplus: true*/
/*jslint white: true, indent: 2*/

/*global geoModule, ogs, inherit, $, HTMLCanvasElement, Image*/
/*global vglModule, document*/
//////////////////////////////////////////////////////////////////////////////

//////////////////////////////////////////////////////////////////////////////
/**
 * Create a new instance of class featureLayer
 *
 * @class
 * @dec Layer to draw points, lines, and polygons on the map The polydata layer
 *      provide mechanisms to create and draw geometrical shapes such as points,
 *      lines, and polygons.
 * @returns {geoModule.featureLayer}
 */
//////////////////////////////////////////////////////////////////////////////
geoModule.featureLayer = function(options, feature) {
  "use strict";
  if (!(this instanceof geoModule.featureLayer)) {
    return new geoModule.featureLayer(options, feature);
  }
  geoModule.layer.call(this, options);

  /** @private */
  var m_that = this,
      m_time = null,
      m_features = [],
      m_newFeatures = [],
      m_expiredFeatures = [],
<<<<<<< HEAD
      m_predrawTime = vglModule.timestamp(),
      m_updateTime = vglModule.timestamp(),
      m_legend = null;
=======
      m_predrawTime = ogs.vgl.timestamp(),
      m_updateTime = ogs.vgl.timestamp(),
      m_legend = null,
      m_visible = true;
>>>>>>> 7dc198a5

  if (feature) {
    m_newFeatures.push(feature);
    m_features.push(feature);
  }
  m_predrawTime.modified();
  m_updateTime.modified();

  ////////////////////////////////////////////////////////////////////////////
  /**
   * Get current time of the layer.
   *
   * This should be implemented by the derived class
   */
  ////////////////////////////////////////////////////////////////////////////
  this.time = function() {
     return m_time;
  };

  ////////////////////////////////////////////////////////////////////////////
  /**
   * Return the underlying drawable entity.
   * @returns {Array}
   */
  ////////////////////////////////////////////////////////////////////////////
  this.features = function() {
    return m_features;
  };

  ////////////////////////////////////////////////////////////////////////////
  /**
   * Set feature.
   *
   * @param {Array} Array of feature
   * @returns {Boolean}
   */
  ////////////////////////////////////////////////////////////////////////////
  this.setFeatures = function(features) {
    if (features.length > 0) {
      m_newFeatures = features.slice(0);
      m_features = features.slice(0);
      this.modified();
      m_updateTime. modified();
      return true;
    }
    return false;
  };

  ////////////////////////////////////////////////////////////////////////////
  /**
   * Create legend for this layer
   */
  ////////////////////////////////////////////////////////////////////////////
  this.createLegend = function() {
    if (m_legend) {
      console.log('[info] Legend already exists for this layer')
      return;
    }

    // Assuming that first variable is the scalar
    var varnames = this.dataSource().variableNames(),
        lut = this.lookupTable();

    if (varnames.length > 0) {
      // Create new lookup table if none exist
      if (!lut) {
        lut = vglModule.lookupTable();
        this.setLookupTable(lut);
      }
      lut.setRange(this.dataSource().getScalarRange());
      m_legend = vglModule.utils.createColorLegend(
        varnames[0], lut, this.legendOrigin(), this.legendWidth(),
        this.legendHeight(), 10, 0);
      m_newFeatures = m_newFeatures.concat(m_legend);
    }
  };

  ////////////////////////////////////////////////////////////////////////////
  /**
   * Update legend because parameters are changed
   */
  ////////////////////////////////////////////////////////////////////////////
  this.updateLegend = function() {
    // For now just delete the last one and create on from scratch
    m_legend = null;
    this.createLegend();
  };

  ////////////////////////////////////////////////////////////////////////////
  /**
   * Update layer to a particular time
   */
  ////////////////////////////////////////////////////////////////////////////
  this.update = function(request) {
    if (!this.dataSource()) {
      console.log('[info] No valid data source found.');
      return;
    }

    var i = 0,
        time = request.time(),
        data = null,
        varnames = null,
        geomFeature = null,
        lut = this.lookupTable();

    if (!time) {
      console.log('[info] Timestamp not provided. Using time from previous update.');
      // Use previous time
      time = m_time;
    } else {
      m_time = time;
    }

    data = this.dataSource().getData(time);
    if (!data) {
      return;
    }

    // Clear our existing features
    m_expiredFeatures = m_newFeatures.slice(0);
    m_newFeatures = [];

    // Create legend if not created earlier
    if (!m_legend) {
      this.createLegend();
    }

    for(i = 0; i < data.length; ++i) {
      switch(data[i].type()) {
        case vglModule.data.geometry:
          geomFeature = geoModule.geometryFeature(data[i]);
          geomFeature.material().setBinNumber(this.binNumber());
          geomFeature.setLookupTable(lut);
          m_newFeatures.push(geomFeature);
          break;
        case vglModule.data.raster:
          break;
        default:
          console.log('[warning] Data type not handled', data.type());
      }
    }

    m_features = m_newFeatures.slice(0);

    if (data.length > 0) {
      m_updateTime. modified();
    }
  };

  ////////////////////////////////////////////////////////////////////////////
  /**
   * Prepare layer for rendering
   */
  ////////////////////////////////////////////////////////////////////////////
  this.predraw = function(request) {
    if (m_predrawTime.getMTime() > m_updateTime.getMTime()) {
      return;
    }

    var featureCollection = request.featureCollection();
    featureCollection.setNewFeatures(this.id(), m_newFeatures);
    featureCollection.setExpiredFeatures(this.id(), m_expiredFeatures);

    m_predrawTime.modified();
  };

  ////////////////////////////////////////////////////////////////////////////
  /**
   * Update opacity for rendering
   */
  ////////////////////////////////////////////////////////////////////////////
  this.updateLayerOpacity = function(opacity) {
    if (!m_features) {
      return;
    }

    var i = null,
        j = null,
        mat = null,
        skipFeature = false,
        opacityUniform = null;

    for (i = 0; i < m_features.length; ++i) {
      skipFeature = false;
      if (m_legend && m_legend.length) {
        for (j = 0; j < m_legend.length; ++j) {
          if (m_features[i] === m_legend[j]) {
            skipFeature = true;
            break;
          }
        }

        if (skipFeature) {
          continue;
        }

        mat = m_features[i].material();
        opacityUniform = mat.shaderProgram().uniform('opacity');
        if (opacityUniform !== null) {
          opacityUniform.set(opacity);
          $(m_that).trigger(geoModule.command.updateLayerOpacityEvent);
        }
      }
    }
  };

  ////////////////////////////////////////////////////////////////////////////
  /**
   * Update color mapping for the layer for a particular variable.
   * This should be called when lookup table or any other parameters
   * that could affect color mappings changes.
   */
    ////////////////////////////////////////////////////////////////////////////
  this.updateColorMapping = function(varname) {
    var i = null,
        lut = this.lookupTable(varname);

    lut.setRange(this.dataSource().getScalarRange(varname));
    for (i = 0; i < m_features.length; ++i) {
      m_features.setLookupTable(lut);
    }
  };

<<<<<<< HEAD
=======
  ////////////////////////////////////////////////////////////////////////////
  /**
   * Get if layer is visible.
   *
   * @returns {Boolean}
   */
  ////////////////////////////////////////////////////////////////////////////
  this.visible = function() {
    return m_visible;
  };

  ////////////////////////////////////////////////////////////////////////////
  /**
   * Set layer visible true or false. Set the visability of the features in
   * this layer.
   *
   * @returns {Boolean}
   */
  ////////////////////////////////////////////////////////////////////////////
  this.setVisible = function(flag) {
    m_visible = flag

    $.each(m_features, function(i, feature){
      feature.setVisible(flag)
    });
  };


>>>>>>> 7dc198a5
  this.setOpacity(this.opacity());
  return this;
};

inherit(geoModule.featureLayer, geoModule.layer);<|MERGE_RESOLUTION|>--- conflicted
+++ resolved
@@ -34,16 +34,10 @@
       m_features = [],
       m_newFeatures = [],
       m_expiredFeatures = [],
-<<<<<<< HEAD
-      m_predrawTime = vglModule.timestamp(),
-      m_updateTime = vglModule.timestamp(),
-      m_legend = null;
-=======
       m_predrawTime = ogs.vgl.timestamp(),
       m_updateTime = ogs.vgl.timestamp(),
       m_legend = null,
       m_visible = true;
->>>>>>> 7dc198a5
 
   if (feature) {
     m_newFeatures.push(feature);
@@ -174,7 +168,7 @@
 
     for(i = 0; i < data.length; ++i) {
       switch(data[i].type()) {
-        case vglModule.data.geometry:
+        case ogs.vgl.data.geometry:
           geomFeature = geoModule.geometryFeature(data[i]);
           geomFeature.material().setBinNumber(this.binNumber());
           geomFeature.setLookupTable(lut);
@@ -268,8 +262,6 @@
     }
   };
 
-<<<<<<< HEAD
-=======
   ////////////////////////////////////////////////////////////////////////////
   /**
    * Get if layer is visible.
@@ -298,7 +290,6 @@
   };
 
 
->>>>>>> 7dc198a5
   this.setOpacity(this.opacity());
   return this;
 };
