--- conflicted
+++ resolved
@@ -152,7 +152,6 @@
     return verts;
   };
 
-<<<<<<< HEAD
   /*
    * Construct the shader program and store in the private
    * variable m_program.  Called on construction.
@@ -160,41 +159,6 @@
    */
   (function createShaderProg() {
     var prog = vgl.shaderProgram(),
-=======
-  function createGLPoints() {
-    var i, numPts = m_this.data().length,
-        start, unit = rect(0, 0, 1, 1),
-        position = [], radius = [], strokeWidth = [],
-        fillColor = [], fill = [], strokeColor = [], stroke = [],
-        fillOpacity = [], strokeOpacity = [], posFunc, radFunc, strokeWidthFunc,
-        fillColorFunc, fillFunc, strokeColorFunc, strokeFunc, fillOpacityFunc,
-        strokeOpactityFunc, buffers = vgl.DataBuffers(1024),
-        sourcePositions = vgl.sourceDataP3fv({"name": "pos"}),
-        sourceUnits = vgl.sourceDataAnyfv(
-            2, vgl.vertexAttributeKeysIndexed.One, {"name": "unit"}),
-        sourceRadius = vgl.sourceDataAnyfv(
-            1, vgl.vertexAttributeKeysIndexed.Two, {"name": "rad"}),
-        sourceStokeWidth = vgl.sourceDataAnyfv(
-            1, vgl.vertexAttributeKeysIndexed.Three, {"name": "strokeWidth"}),
-        sourceFillColor = vgl.sourceDataAnyfv(
-            3, vgl.vertexAttributeKeysIndexed.Four, {"name": "fillColor"}),
-        sourceFill = vgl.sourceDataAnyfv(
-            1, vgl.vertexAttributeKeysIndexed.Five, {"name": "fill"}),
-        sourceStrokeColor = vgl.sourceDataAnyfv(
-            3, vgl.vertexAttributeKeysIndexed.Six, {"name": "strokeColor"}),
-        sourceStroke = vgl.sourceDataAnyfv(
-            1, vgl.vertexAttributeKeysIndexed.Seven, {"name": "stroke"}),
-        sourceAlpha = vgl.sourceDataAnyfv(
-            1, vgl.vertexAttributeKeysIndexed.Eight, {"name": "fillOpacity"}),
-        sourceStrokeOpacity = vgl.sourceDataAnyfv(
-            1, vgl.vertexAttributeKeysIndexed.Nine, {"name": "strokeOpacity"}),
-        trianglesPrimitive = vgl.triangles(),
-        mat = vgl.material(),
-        blend = vgl.blend(),
-        prog = vgl.shaderProgram(),
-        vertexShader = createVertexShader(),
-        fragmentShader = createFragmentShader(),
->>>>>>> ac797cd9
         posAttr = vgl.vertexAttribute("pos"),
         unitAttr = vgl.vertexAttribute("unit"),
         radAttr = vgl.vertexAttribute("rad"),
@@ -207,18 +171,8 @@
         strokeOpacityAttr = vgl.vertexAttribute("strokeOpacity"),
         modelViewUniform = new vgl.modelViewUniform("modelViewMatrix"),
         projectionUniform = new vgl.projectionUniform("projectionMatrix"),
-<<<<<<< HEAD
         fragmentShader = createFragmentShader(),
         vertexShader = createVertexShader();
-=======
-        geom = vgl.geometryData(),
-        mapper = vgl.mapper({dynamicDraw: m_dynamicDraw});
-
-    m_pixelWidthUniform = new vgl.floatUniform("pixelWidth",
-                            2.0 / m_this.renderer().width());
-    m_aspectUniform = new vgl.floatUniform("aspect",
-                        m_this.renderer().width() / m_this.renderer().height());
->>>>>>> ac797cd9
 
     prog.addVertexAttribute(posAttr, vgl.vertexAttributeKeys.Position);
     prog.addVertexAttribute(unitAttr, vgl.vertexAttributeKeysIndexed.One);
@@ -267,19 +221,102 @@
   function allocateBuffer(n) {
     var unit, tmp;
     if (m_sizeAlloc !== n) {
-      m_this._allocateBuffer(n * 6, {
-        "indices": 1,
-        "unit": 2,
-        "pos": 3,
-        "rad": 1,
-        "strokeWidth": 1,
-        "fillColor": 3,
-        "fill": 1,
-        "strokeColor": 3,
-        "stroke": 1,
-        "fillOpacity": 1,
-        "strokeOpacity": 1
-      });
+      m_this._allocateBuffer(
+        n * 6,
+        [
+          {
+            name: "unit",
+            size: 2,
+            source: vgl.sourceDataAnyfv(
+              2,
+              vgl.vertexAttributeKeysIndexed.One,
+              {"name": "unit"}
+            )
+          },
+          {
+            name: "pos",
+            size: 3,
+            source: vgl.sourceDataP3fv({"name": "pos"})
+          },
+          {
+            name: "rad",
+            size: 1,
+            source: vgl.sourceDataAnyfv(
+              1,
+              vgl.vertexAttributeKeysIndexed.Two,
+              {"name": "rad"}
+            )
+          },
+          {
+            name: "strokeWidth",
+            size: 1,
+            source: vgl.sourceDataAnyfv(
+              1,
+              vgl.vertexAttributeKeysIndexed.Three,
+              {"name": "strokeWidth"})
+          },
+          {
+            name: "fillColor",
+            size: 3,
+            source: vgl.sourceDataAnyfv(
+              3,
+              vgl.vertexAttributeKeysIndexed.Four,
+              {"name": "fillColor"}
+            )
+          },
+          {
+            name: "fill",
+            size: 1,
+            source: vgl.sourceDataAnyfv(
+              1,
+              vgl.vertexAttributeKeysIndexed.Five,
+              {"name": "fill"}
+            )
+          },
+          {
+            name: "strokeColor",
+            size: 3,
+            source: vgl.sourceDataAnyfv(
+              3,
+              vgl.vertexAttributeKeysIndexed.Six,
+              {"name": "strokeColor"}
+            )
+          },
+          {
+            name: "stroke",
+            size: 1,
+            source: vgl.sourceDataAnyfv(
+              1,
+              vgl.vertexAttributeKeysIndexed.Seven,
+              {"name": "stroke"}
+            )
+          },
+          {
+            name: "fillOpacity",
+            size: 1,
+            source: vgl.sourceDataAnyfv(
+              1,
+              vgl.vertexAttributeKeysIndexed.Eight,
+              {"name": "fillOpacity"}
+            )
+          },
+          {
+            name: "strokeOpacity",
+            size: 1,
+            source: vgl.sourceDataAnyfv(
+              1,
+              vgl.vertexAttributeKeysIndexed.Nine,
+              {"name": "strokeOpacity"}
+            )
+          }
+        ],
+        [
+          {
+            "indices": "indices",
+            "primative": vgl.triangles()
+          }
+        ]
+      );
       unit = rect(0, 0, 1, 1);
 
       tmp = [];
@@ -290,19 +327,10 @@
   }
 
   function createGLPoints() {
-    var sourcePositions = vgl.sourceDataP3fv(),
-        sourceUnits = vgl.sourceDataAnyfv(2, vgl.vertexAttributeKeysIndexed.One),
-        sourceRadius = vgl.sourceDataAnyfv(1, vgl.vertexAttributeKeysIndexed.Two),
-        sourceStokeWidth = vgl.sourceDataAnyfv(1, vgl.vertexAttributeKeysIndexed.Three),
-        sourceFillColor = vgl.sourceDataAnyfv(3, vgl.vertexAttributeKeysIndexed.Four),
-        sourceFill = vgl.sourceDataAnyfv(1, vgl.vertexAttributeKeysIndexed.Five),
-        sourceStrokeColor = vgl.sourceDataAnyfv(3, vgl.vertexAttributeKeysIndexed.Six),
-        sourceStroke = vgl.sourceDataAnyfv(1, vgl.vertexAttributeKeysIndexed.Seven),
-        sourceAlpha = vgl.sourceDataAnyfv(1, vgl.vertexAttributeKeysIndexed.Eight),
-        sourceStrokeOpacity = vgl.sourceDataAnyfv(1, vgl.vertexAttributeKeysIndexed.Nine),
-        trianglesPrimitive = vgl.triangles(),
-        geom = vgl.geometryData(),
-        mapper = vgl.mapper();
+    var geom = m_this._buildGeometry(),
+        mapper = vgl.mapper({
+          dynamicDraw: m_dynamicDraw
+        });
 
     if (m_actor) {
       m_this.renderer().contextRenderer().removeActor(m_actor);
@@ -320,47 +348,12 @@
     m_aspectUniform = new vgl.floatUniform("aspect",
                         m_this.renderer().width() / m_this.renderer().height());
 
-    sourcePositions.pushBack(m_this._readBuffer("pos"));
-    geom.addSource(sourcePositions);
-
-    sourceUnits.pushBack(m_this._readBuffer("unit"));
-    geom.addSource(sourceUnits);
-
-    sourceRadius.pushBack(m_this._readBuffer("rad"));
-    geom.addSource(sourceRadius);
-
-    sourceStokeWidth.pushBack(m_this._readBuffer("strokeWidth"));
-    geom.addSource(sourceStokeWidth);
-
-    sourceFillColor.pushBack(m_this._readBuffer("fillColor"));
-    geom.addSource(sourceFillColor);
-
-    sourceFill.pushBack(m_this._readBuffer("fill"));
-    geom.addSource(sourceFill);
-
-    sourceStrokeColor.pushBack(m_this._readBuffer("strokeColor"));
-    geom.addSource(sourceStrokeColor);
-
-    sourceStroke.pushBack(m_this._readBuffer("stroke"));
-    geom.addSource(sourceStroke);
-
-    sourceAlpha.pushBack(m_this._readBuffer("fillOpacity"));
-    geom.addSource(sourceAlpha);
-
-    sourceStrokeOpacity.pushBack(m_this._readBuffer("strokeOpacity"));
-    geom.addSource(sourceStrokeOpacity);
-
-    trianglesPrimitive.setIndices(m_this._readBuffer("indices"));
-    geom.addPrimitive(trianglesPrimitive);
-
     mapper.setGeometryData(geom);
-
     m_actor.setMapper(mapper);
   }
 
   ////////////////////////////////////////////////////////////////////////////
   /**
-<<<<<<< HEAD
    * Generate a local cache of the data stored as arrays to speed up renders.
    */
   ////////////////////////////////////////////////////////////////////////////
@@ -380,7 +373,10 @@
     } else if (name === "strokeOpacity" || name === "fillOpacity" || "rad") {
       m_this._writeBuffer(name, data, 6);
     }
-=======
+  };
+
+  ////////////////////////////////////////////////////////////////////////////
+  /**
    * Return list of actors
    *
    * @returns {vgl.actor[]}
@@ -391,7 +387,6 @@
       return [];
     }
     return [m_actor];
->>>>>>> ac797cd9
   };
 
   ////////////////////////////////////////////////////////////////////////////
