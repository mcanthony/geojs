//////////////////////////////////////////////////////////////////////////////
/**
 * @module ggl
 */
//////////////////////////////////////////////////////////////////////////////


//////////////////////////////////////////////////////////////////////////////
/**
 * Single VGL viewer
 *
 * This singleton instance is used to share a single GL context across multiple
 * vlgRenderer and therefore layers.
 */
//////////////////////////////////////////////////////////////////////////////
ggl._vglViewerInstances = {
  viewers: [],
  maps: []
};


//////////////////////////////////////////////////////////////////////////////
/**
 * Retrives the singleton, lazily constructs as necessary.
 *
 * @return {vgl.viewer} the single viewer instance.
 */
//////////////////////////////////////////////////////////////////////////////

ggl.vglViewerInstance = function (map) {
  "use strict";

  var mapIdx,
      maps = ggl._vglViewerInstances.maps,
      viewers = ggl._vglViewerInstances.viewers;

  function makeViewer() {
    var canvas = $(document.createElement("canvas"));
    canvas.attr("class", ".webgl-canvas");
<<<<<<< HEAD
    var viewer = vgl.viewer(canvas.get(0));
    viewer.renderWindow().removeRenderer(
    viewer.renderWindow().activeRenderer());
    viewer.setInteractorStyle(ggl.mapInteractorStyle());
    viewer.init();
    return viewer;
  }

  for (mapIdx = 0; mapIdx < maps.length; mapIdx += 1) {
    if (map === maps[mapIdx]) {
      break;
    }
  }

  if (map !== maps[mapIdx]) {
    maps[mapIdx] = map;
    viewers[mapIdx] = makeViewer();
  }

  return viewers[mapIdx];
};

ggl.vglViewerInstance.deleteCache = function (viewer) {
  "use strict";

  var mapIdx,
      maps = ggl._vglViewerInstances.maps,
      viewers = ggl._vglViewerInstances.viewers;

  for (mapIdx = 0; mapIdx < viewers.length; mapIdx += 1) {
    if (viewer === viewers[mapIdx]) {
      break;
    }
=======
    ggl._vglViewerInstance = vgl.viewer(canvas.get(0));
    ggl._vglViewerInstance.renderWindow().removeRenderer(
      ggl._vglViewerInstance.renderWindow().activeRenderer());
    ggl._vglViewerInstance.init();
>>>>>>> d686bf25
  }

  if (viewer === viewers[mapIdx]) {
    maps.splice(mapIdx, 1);
    viewers.splice(mapIdx, 1);
  }
};

//////////////////////////////////////////////////////////////////////////////
/**
 * Create a new instance of class vglRenderer
 *
 * @param canvas
 * @returns {ggl.vglRenderer}
 */
//////////////////////////////////////////////////////////////////////////////
ggl.vglRenderer = function (arg) {
  "use strict";

  if (!(this instanceof ggl.vglRenderer)) {
    return new ggl.vglRenderer(arg);
  }
  ggl.renderer.call(this, arg);

  var m_this = this,
      m_viewer = ggl.vglViewerInstance(this.layer().map()),
      m_contextRenderer = vgl.renderer(),
      m_width = 0,
      m_height = 0,
      s_init = this._init;

  m_contextRenderer.setResetScene(false);

  /// TODO: Move this API to the base class
  ////////////////////////////////////////////////////////////////////////////
  /**
   * Return width of the renderer
   */
  ////////////////////////////////////////////////////////////////////////////
  this.width = function () {
    return m_width;
  };


  ////////////////////////////////////////////////////////////////////////////
  /**
   * Return height of the renderer
   */
  ////////////////////////////////////////////////////////////////////////////
  this.height = function () {
    return m_height;
  };


  ////////////////////////////////////////////////////////////////////////////
  /**
   * Convert input data in display space to world space
   *
   * @param input {x:val, y:val}, [{x:val, y:val}],
   * [{x:val, y:val}], [x1,y1], [[x,y]]
   *
   * @returns {x:val, y:val, z:val, w:val}, [{x:val, y:val, z:val, w:val}],
              [[x, y, z, w]], [x1,y1,z1,w]
   */
  ////////////////////////////////////////////////////////////////////////////
  this.displayToWorld = function (input) {
    var i,
        delta,
        ren = m_this.contextRenderer(),
        cam = ren.camera(),
        fdp = ren.focusDisplayPoint(),
        output,
        temp,
        point;

    /// Handle if the input is an array [...]
    if (input instanceof Array && input.length > 0) {
      output = [];
    /// Input is array of object {x:val, y:val}
      if (input[0] instanceof Object) {
        delta = 1;
        for (i = 0; i < input.length; i += delta) {
          point = input[i];
          temp = ren.displayToWorld(vec4.fromValues(
                   point.x, point.y, fdp[2], 1.0),
                   cam.viewMatrix(), cam.projectionMatrix(),
                   m_width, m_height);
          output.push({x: temp[0], y: temp[1], z: temp[2], w: temp[3]});
        }
    /// Input is array of 2d array [[x,y], [x,y]]
      } else if (input[0] instanceof Array) {
        delta = 1;
        for (i = 0; i < input.length; i += delta) {
          point = input[i];
          temp = ren.displayToWorld(vec4.fromValues(
                   point[0], point[1], fdp[2], 1.0),
                   cam.viewMatrix(), cam.projectionMatrix(),
                   m_width, m_height);
          output.push(temp);
        }
    /// Input is flat array [x1,y1,x2,y2]
      } else {
        delta = input.length % 3 === 0 ? 3 : 2;
        for (i = 0; i < input.length; i += delta) {
          temp = ren.displayToWorld(vec4.fromValues(
            input[i],
            input[i + 1],
            fdp[2],
            1.0), cam.viewMatrix(), cam.projectionMatrix(),
            m_width, m_height);
          output.push(temp[0]);
          output.push(temp[1]);
          output.push(temp[2]);
          output.push(temp[3]);
        }
      }
    /// Input is object {x:val, y:val}
    } else if (input instanceof Object) {
      output = {};
      temp = ren.displayToWorld(vec4.fromValues(
               input.x, input.y, fdp[2], 1.0),
               cam.viewMatrix(), cam.projectionMatrix(),
               m_width, m_height);
      output = {x: temp[0], y: temp[1], z: temp[2], w: temp[3]};
    } else {
      throw "Display to world conversion requires array of 2D/3D points";
    }
    return output;
  };

  ////////////////////////////////////////////////////////////////////////////
  /**
   * Convert input data in world space to display space
   *
   * @param input {x:val, y:val} or {x:val, y:val, z:val} or [{x:val, y:val}]
   * [{x:val, y:val, z:val}] or [[x,y]] or  [[x,y,z]] or [x1,y1,z1, x2, y2, z2]
   *
   * @returns {x:val, y:val} or [{x:val, y:val}] or [[x,y]] or
   * [x1,y1, x2, y2]
   */
  ////////////////////////////////////////////////////////////////////////////
  this.worldToDisplay = function (input) {
    var i, temp, delta,
        ren = m_this.contextRenderer(), cam = ren.camera(),
        fp = cam.focalPoint(), output = [];

    /// Input is an array
    if (input instanceof Array && input.length > 0) {
      output = [];

      /// Input is an array of objects
      if (input[0] instanceof Object) {
        delta = 1;
        for (i = 0; i < input.length; i += delta) {
          temp = ren.worldToDisplay(vec4.fromValues(
                   input[i].x, input[i].y, fp[2], 1.0), cam.viewMatrix(),
                   cam.projectionMatrix(),
                   m_width, m_height);
          output[i] = { x: temp[0], y: temp[1], z: temp[2] };
        }
      } else if (input[0] instanceof Array) {
        /// Input is an array of array
        delta = 1;
        for (i = 0; i < input.length; i += delta) {
          temp = ren.worldToDisplay(
                   vec4.fromValues(input[i][0], input[i][1], fp[2], 1.0),
                   cam.viewMatrix(), cam.projectionMatrix(), m_width, m_height);
          output[i].push(temp);
        }
      } else {
        /// Input is a flat array of 2 or 3 dimension
        delta = input.length % 3 === 0 ? 3 : 2;
        if (delta === 2)  {
          for (i = 0; i < input.length; i += delta) {
            temp = ren.worldToDisplay(vec4.fromValues(
                     input[i], input[i + 1], fp[2], 1.0), cam.viewMatrix(),
                     cam.projectionMatrix(),
                     m_width, m_height);
            output.push(temp[0]);
            output.push(temp[1]);
            output.push(temp[2]);
          }
        } else {
          for (i = 0; i < input.length; i += delta) {
            temp = ren.worldToDisplay(vec4.fromValues(
                         input[i], input[i + 1], input[i + 2], 1.0), cam.viewMatrix(),
                         cam.projectionMatrix(),
                         m_width, m_height);
            output.push(temp[0]);
            output.push(temp[1]);
            output.push(temp[2]);
          }
        }
      }
    } else if (input instanceof Object) {
      temp = ren.worldToDisplay(vec4.fromValues(
               input.x, input.y, fp[2], 1.0), cam.viewMatrix(),
               cam.projectionMatrix(),
               m_width, m_height);

      output = {x: temp[0], y: temp[1], z: temp[2]};
    } else {
      throw "World to display conversion requires array of 2D/3D points";
    }

    return output;
  };

  ////////////////////////////////////////////////////////////////////////////
  /**
   * Get context specific renderer
   */
  ////////////////////////////////////////////////////////////////////////////
  this.contextRenderer = function () {
    return m_contextRenderer;
  };

  ////////////////////////////////////////////////////////////////////////////
  /**
   * Get API used by the renderer
   */
  ////////////////////////////////////////////////////////////////////////////
  this.api = function () {
    return "vgl";
  };

  ////////////////////////////////////////////////////////////////////////////
  /**
   * Initialize
   */
  ////////////////////////////////////////////////////////////////////////////
  this._init = function () {
    if (m_this.initialized()) {
      return m_this;
    }

    s_init.call(m_this);

    m_this.canvas($(m_viewer.canvas()));
    if (m_viewer.renderWindow().renderers().length > 0) {
      m_contextRenderer.setLayer(m_viewer.renderWindow().renderers().length);
      m_contextRenderer.setResetScene(false);
    }
    m_viewer.renderWindow().addRenderer(m_contextRenderer);

    m_this.layer().node().append(m_this.canvas());

    return m_this;
  };

  ////////////////////////////////////////////////////////////////////////////
  /**
   * Handle resize event
   */
  ////////////////////////////////////////////////////////////////////////////
  this._resize = function (x, y, w, h) {
    m_width = w;
    m_height = h;
    m_this.canvas().attr("width", w);
    m_this.canvas().attr("height", h);
    m_viewer.renderWindow().positionAndResize(x, y, w, h);
    m_this._render();
    return m_this;
  };

  ////////////////////////////////////////////////////////////////////////////
  /**
   * Render
   */
  ////////////////////////////////////////////////////////////////////////////
  this._render = function () {
    m_viewer.render();
    return m_this;
  };

  ////////////////////////////////////////////////////////////////////////////
  /**
   * Exit
   */
  ////////////////////////////////////////////////////////////////////////////
  this._exit = function () {
    ggl.vglViewerInstance.deleteCache(m_viewer);
  };

  this._updateRendererCamera = function () {
    var vglRenderer = m_this.contextRenderer(),
        renderWindow = m_viewer.renderWindow(),
        camera = vglRenderer.camera(),
        pos, fp, cr;

    vglRenderer.resetCameraClippingRange();
    pos = camera.position();
    fp = camera.focalPoint();
    cr = camera.clippingRange();
    renderWindow.renderers().forEach(function (renderer) {
      var cam = renderer.camera();

      if (cam !== camera) {
        cam.setPosition(pos[0], pos[1], pos[2]);
        cam.setFocalPoint(fp[0], fp[1], fp[2]);
        cam.setClippingRange(cr[0], cr[1]);
        renderer.render();
      }
    });
  };

  // connect to interactor events
  this.geoOn(geo.event.pan, function (evt) {
    var vglRenderer = m_this.contextRenderer(),
        camera,
        focusPoint,
        centerDisplay,
        centerGeo,
        newCenterDisplay,
        newCenterGeo,
        renderWindow,
        layer = m_this.layer();

    // only the base layer needs to respond
    if (layer.map().baseLayer() !== layer) {
      return;
    }

    // skip handling if the renderer is unconnected
    if (!vglRenderer || !vglRenderer.camera()) {
      console.log("Pan event triggered on unconnected vgl renderer.");
    }

    renderWindow = m_viewer.renderWindow();
    camera = vglRenderer.camera();
    focusPoint = renderWindow.focusDisplayPoint();

    // Calculate the center in display coordinates
    centerDisplay = [ m_width / 2, m_height / 2, 0 ];

    // Calculate the center in world coordinates
    centerGeo = renderWindow.displayToWorld(
      centerDisplay[0],
      centerDisplay[1],
      focusPoint,
      vglRenderer
    );

    newCenterDisplay = [
      centerDisplay[0] + evt.screenDelta.x,
      centerDisplay[1] + evt.screenDelta.y
    ];

    newCenterGeo = renderWindow.displayToWorld(
      newCenterDisplay[0],
      newCenterDisplay[1],
      focusPoint,
      vglRenderer
    );

    camera.pan(
      centerGeo[0] - newCenterGeo[0],
      centerGeo[1] - newCenterGeo[1],
      centerGeo[2] - newCenterGeo[2]
    );

    evt.center = {
      x: newCenterGeo[0],
      y: newCenterGeo[1],
      z: newCenterGeo[2]
    };

    m_this._updateRendererCamera();
  });

  this.geoOn(geo.event.zoom, function (evt) {
    var vglRenderer = m_this.contextRenderer(),
        camera,
        renderWindow,
        layer = m_this.layer(),
        delta,
        center,
        dir,
        focusPoint,
        position,
        newZ;

    // only the base layer needs to respond
    if (layer.map().baseLayer() !== layer) {
      return;
    }

    // skip handling if the renderer is unconnected
    if (!vglRenderer || !vglRenderer.camera()) {
      console.log("Zoom event triggered on unconnected vgl renderer.");
    }

    renderWindow = m_viewer.renderWindow();
    camera = vglRenderer.camera();
    focusPoint = camera.focalPoint();
    position = camera.position();
    newZ = 360 * Math.pow(2, -evt.zoomLevel);

    if (evt.screenPosition) {
      center = renderWindow.displayToWorld(
        evt.screenPosition.x,
        evt.screenPosition.y,
        focusPoint,
        vglRenderer
      );
      dir = [center[0] - position[0], center[1] - position[1], center[2] - position[2]];
      position[0] += dir[0] * (1 - newZ / position[2]);
      position[1] += dir[1] * (1 - newZ / position[2]);
    } else {
      dir = undefined;
      delta = -delta;
    }

    camera.setPosition(position[0], position[1], 360 * Math.pow(2, -evt.zoomLevel));
    if (dir) {
      camera.setFocalPoint(position[0], position[1], focusPoint[2]);
    }

    m_this._updateRendererCamera();
  });

  return this;
};

inherit(ggl.vglRenderer, ggl.renderer);

geo.registerRenderer("vglRenderer", ggl.vglRenderer);<|MERGE_RESOLUTION|>--- conflicted
+++ resolved
@@ -37,11 +37,9 @@
   function makeViewer() {
     var canvas = $(document.createElement("canvas"));
     canvas.attr("class", ".webgl-canvas");
-<<<<<<< HEAD
     var viewer = vgl.viewer(canvas.get(0));
     viewer.renderWindow().removeRenderer(
     viewer.renderWindow().activeRenderer());
-    viewer.setInteractorStyle(ggl.mapInteractorStyle());
     viewer.init();
     return viewer;
   }
@@ -71,12 +69,6 @@
     if (viewer === viewers[mapIdx]) {
       break;
     }
-=======
-    ggl._vglViewerInstance = vgl.viewer(canvas.get(0));
-    ggl._vglViewerInstance.renderWindow().removeRenderer(
-      ggl._vglViewerInstance.renderWindow().activeRenderer());
-    ggl._vglViewerInstance.init();
->>>>>>> d686bf25
   }
 
   if (viewer === viewers[mapIdx]) {
