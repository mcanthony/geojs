//////////////////////////////////////////////////////////////////////////////
/**
 * Create a new instance of class pointFeature
 *
 * @class
 * @extends geo.feature
 * @returns {geo.pointFeature}
 */
//////////////////////////////////////////////////////////////////////////////
geo.pointFeature = function (arg) {
  "use strict";
  if (!(this instanceof geo.pointFeature)) {
    return new geo.pointFeature(arg);
  }
  arg = arg || {};
  geo.feature.call(this, arg);

  ////////////////////////////////////////////////////////////////////////////
  /**
   * @private
   */
  ////////////////////////////////////////////////////////////////////////////
  var m_this = this,
<<<<<<< HEAD
=======
      s_init = this._init,
>>>>>>> d565d562
      m_rangeTree = null,
      m_maxRadius = 0;

  ////////////////////////////////////////////////////////////////////////////
  /**
<<<<<<< HEAD
=======
   * Get/Set position
   *
   * @returns {geo.pointFeature}
   */
  ////////////////////////////////////////////////////////////////////////////
  this.position = function (val) {
    if (val === undefined) {
      return m_this.style("position");
    } else {
      m_this.style("position", val);
      m_this.dataTime().modified();
      m_this.modified();
    }
    return m_this;
  };

  ////////////////////////////////////////////////////////////////////////////
  /**
>>>>>>> d565d562
   * Update the current range tree object.  Should be called whenever the
   * data changes.
   */
  ////////////////////////////////////////////////////////////////////////////
  this._updateRangeTree = function () {
    var pts, position,
        radius = m_this.style.get("radius"),
        stroke = m_this.style.get("stroke"),
        strokeWidth = m_this.style.get("strokeWidth");

    position = m_this.position();

    m_maxRadius = 0;

    // create an array of positions in geo coordinates
    pts = m_this.data().map(function (d, i) {
      var pt = position(d);
      pt.idx = i;

      // store the maximum point radius
      m_maxRadius = Math.max(
        m_maxRadius,
        radius(d, i) + (stroke(d, i) ? strokeWidth(d, i) : 0)
      );

      return pt;
    });

    m_rangeTree = new geo.util.RangeTree(pts);
  };

  ////////////////////////////////////////////////////////////////////////////
  /**
   * Returns an array of datum indices that contain the given point.
   * Largely adapted from wigglemaps pointQuerier:
   *
   * https://github.com/dotskapes/wigglemaps/blob/cf5bed3fbfe2c3e48d31799462a80c564be1fb60/src/query/PointQuerier.js
   */
  ////////////////////////////////////////////////////////////////////////////
  this.pointSearch = function (p) {
    var min, max, data, idx = [], box, found = [], ifound = [], map, pt,
        stroke = m_this.style.get("stroke"),
        strokeWidth = m_this.style.get("strokeWidth"),
        radius = m_this.style.get("radius");

    data = m_this.data();
    if (!data || !data.length) {
      return {
        found: [],
        index: []
      };
    }

    map = m_this.layer().map();
    pt = map.gcsToDisplay(p);

    // Get the upper right corner in geo coordinates
    min = map.displayToGcs({
      x: pt.x - m_maxRadius,
      y: pt.y + m_maxRadius   // GCS coordinates are bottom to top
    });

    // Get the lower left corner in geo coordinates
    max = map.displayToGcs({
      x: pt.x + m_maxRadius,
      y: pt.y - m_maxRadius
    });

    // Find points inside the bounding box
    box = new geo.util.Box(geo.util.vect(min.x, min.y), geo.util.vect(max.x, max.y));
    m_rangeTree.search(box).forEach(function (q) {
      idx.push(q.idx);
    });

    // Filter by circular region
    idx.forEach(function (i) {
      var d = data[i],
          p = m_this.position()(d, i),
          dx, dy, rad;

      rad = radius(data[i], i);
      rad += stroke(data[i], i) ? strokeWidth(data[i], i) : 0;
      p = map.gcsToDisplay(p);
      dx = p.x - pt.x;
      dy = p.y - pt.y;
      if (Math.sqrt(dx * dx + dy * dy) <= rad) {
        found.push(d);
        ifound.push(i);
      }
    });

    return {
      data: found,
      index: ifound
    };
  };

  ////////////////////////////////////////////////////////////////////////////
  /**
   * Returns an array of datum indices that are contained in the given box.
   */
  ////////////////////////////////////////////////////////////////////////////
  this.boxSearch = function (lowerLeft, upperRight) {
    var pos = m_this.position(),
        idx = [];
    // TODO: use the range tree
    m_this.data().forEach(function (d, i) {
      var p = pos(d);
      if (p.x >= lowerLeft.x &&
          p.x <= upperRight.x &&
          p.y >= lowerLeft.y &&
          p.y <= upperRight.y
      ) {
        idx.push(i);
      }
    });
    return idx;
  };

  ////////////////////////////////////////////////////////////////////////////
  /**
<<<<<<< HEAD
=======
   * Overloaded data method that updates the internal range tree on write.
   */
  ////////////////////////////////////////////////////////////////////////////
  this.data = function (data) {
    if (data === undefined) {
      return s_data();
    }
    s_data(data);
    return m_this;
  };

  ////////////////////////////////////////////////////////////////////////////
  /**
   * Overloaded style method that updates the internal range tree on write.
   */
  ////////////////////////////////////////////////////////////////////////////
  this.style = function (arg1, arg2) {
    var val = s_style(arg1, arg2);
    if (val === m_this) {
      m_this._updateRangeTree();
    }
    return val;
  };
  this.style.get = s_style.get;

  ////////////////////////////////////////////////////////////////////////////
  /**
>>>>>>> d565d562
   * Returns the bounding box for a given datum in screen coordinates as an
   * object: ::
   *
   *   {
   *     min: {
   *       x: value,
   *       y: value
   *     },
   *     max: {
   *       x: value,
   *       y: value
   *     }
   *   }
   *
   * @returns {object}
   */
  ////////////////////////////////////////////////////////////////////////////
  this._boundingBox = function (d) {
    var pt, radius;

    // get the position in geo coordinates
    pt = m_this.position()(d);

    // convert to screen coordinates
    pt = m_this.layer().map().gcsToDisplay(pt);

    // get the radius of the points (should we add stroke width?)
    radius = m_this.style().radius(d);

    return {
      min: {
        x: pt.x - radius,
        y: pt.y - radius
      },
      max: {
        x: pt.x + radius,
        y: pt.y + radius
      }
    };
  };

<<<<<<< HEAD
  this._property("position", "position", "position", function (d) { return d; });
  this._property("radius", "radius", "size", 10);
  this._property("stroke", "stroke", "bool", true);
  this._property("strokeColor", "strokeColor", "color", "black");
  this._property("strokeWidth", "strokeWidth", "size", 2);
  this._property("strokeOpacity", "strokeOpacity", "opacity", 1);
  this._property("fill", "fill", "bool", true);
  this._property("fillColor", "fillColor", "color", "red");
  this._property("fillOpacity", "fillOpacity", "opacity", 1);
=======
  ////////////////////////////////////////////////////////////////////////////
  /**
   * Initialize
   */
  ////////////////////////////////////////////////////////////////////////////
  this._init = function (arg) {
    s_init.call(m_this, arg);

    var defaultStyle = $.extend(
      {},
      {
        radius: 10.0,
        stroke: true,
        strokeColor: { r: 0.0, g: 1.0, b: 0.0 },
        strokeWidth: 2.0,
        strokeOpacity: 1.0,
        fillColor: { r: 1.0, g: 0.0, b: 0.0 },
        fill: true,
        fillOpacity: 1.0,
        sprites: false,
        sprites_image: null,
        position: function (d) { return d; }
      },
      arg.style === undefined ? {} : arg.style
    );

    if (arg.position !== undefined) {
      defaultStyle.position = arg.position;
    }

    m_this.style(defaultStyle);
    m_this.dataTime().modified();
  };
>>>>>>> d565d562

  return m_this;
};

geo.event.pointFeature = $.extend({}, geo.event.feature);

/**
 * Object specification for a point feature.
 *
 * @extends geo.feature.spec // need to make a jsdoc plugin for this to work
 * @typedef geo.pointFeature.spec
 * @type {object}
 */

/**
 * Create a pointFeature from an object.
 * @see {@link geo.feature.create}
 * @param {geo.layer} layer The layer to add the feature to
 * @param {geo.pointFeature.spec} spec The object specification
 * @returns {geo.pointFeature|null}
 */
geo.pointFeature.create = function (layer, renderer, spec) {
  "use strict";

  spec.type = "point";
  return geo.feature.create(layer, spec);
};

inherit(geo.pointFeature, geo.feature);<|MERGE_RESOLUTION|>--- conflicted
+++ resolved
@@ -21,36 +21,12 @@
    */
   ////////////////////////////////////////////////////////////////////////////
   var m_this = this,
-<<<<<<< HEAD
-=======
       s_init = this._init,
->>>>>>> d565d562
       m_rangeTree = null,
       m_maxRadius = 0;
 
   ////////////////////////////////////////////////////////////////////////////
   /**
-<<<<<<< HEAD
-=======
-   * Get/Set position
-   *
-   * @returns {geo.pointFeature}
-   */
-  ////////////////////////////////////////////////////////////////////////////
-  this.position = function (val) {
-    if (val === undefined) {
-      return m_this.style("position");
-    } else {
-      m_this.style("position", val);
-      m_this.dataTime().modified();
-      m_this.modified();
-    }
-    return m_this;
-  };
-
-  ////////////////////////////////////////////////////////////////////////////
-  /**
->>>>>>> d565d562
    * Update the current range tree object.  Should be called whenever the
    * data changes.
    */
@@ -172,36 +148,6 @@
 
   ////////////////////////////////////////////////////////////////////////////
   /**
-<<<<<<< HEAD
-=======
-   * Overloaded data method that updates the internal range tree on write.
-   */
-  ////////////////////////////////////////////////////////////////////////////
-  this.data = function (data) {
-    if (data === undefined) {
-      return s_data();
-    }
-    s_data(data);
-    return m_this;
-  };
-
-  ////////////////////////////////////////////////////////////////////////////
-  /**
-   * Overloaded style method that updates the internal range tree on write.
-   */
-  ////////////////////////////////////////////////////////////////////////////
-  this.style = function (arg1, arg2) {
-    var val = s_style(arg1, arg2);
-    if (val === m_this) {
-      m_this._updateRangeTree();
-    }
-    return val;
-  };
-  this.style.get = s_style.get;
-
-  ////////////////////////////////////////////////////////////////////////////
-  /**
->>>>>>> d565d562
    * Returns the bounding box for a given datum in screen coordinates as an
    * object: ::
    *
@@ -243,7 +189,6 @@
     };
   };
 
-<<<<<<< HEAD
   this._property("position", "position", "position", function (d) { return d; });
   this._property("radius", "radius", "size", 10);
   this._property("stroke", "stroke", "bool", true);
@@ -253,41 +198,6 @@
   this._property("fill", "fill", "bool", true);
   this._property("fillColor", "fillColor", "color", "red");
   this._property("fillOpacity", "fillOpacity", "opacity", 1);
-=======
-  ////////////////////////////////////////////////////////////////////////////
-  /**
-   * Initialize
-   */
-  ////////////////////////////////////////////////////////////////////////////
-  this._init = function (arg) {
-    s_init.call(m_this, arg);
-
-    var defaultStyle = $.extend(
-      {},
-      {
-        radius: 10.0,
-        stroke: true,
-        strokeColor: { r: 0.0, g: 1.0, b: 0.0 },
-        strokeWidth: 2.0,
-        strokeOpacity: 1.0,
-        fillColor: { r: 1.0, g: 0.0, b: 0.0 },
-        fill: true,
-        fillOpacity: 1.0,
-        sprites: false,
-        sprites_image: null,
-        position: function (d) { return d; }
-      },
-      arg.style === undefined ? {} : arg.style
-    );
-
-    if (arg.position !== undefined) {
-      defaultStyle.position = arg.position;
-    }
-
-    m_this.style(defaultStyle);
-    m_this.dataTime().modified();
-  };
->>>>>>> d565d562
 
   return m_this;
 };
