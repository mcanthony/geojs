--- conflicted
+++ resolved
@@ -19,7 +19,6 @@
   C.prototype = new F();
   C.prototype.constructor = C;
 };
-<<<<<<< HEAD
 geo.inherit.func = function () {
   "use strict";
   return function () {};
@@ -27,8 +26,6 @@
 
 // Should get rid of this at some point.
 window.inherit = geo.inherit;
-=======
->>>>>>> 331919c4
 
 //////////////////////////////////////////////////////////////////////////////
 /**
