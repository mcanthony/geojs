--- conflicted
+++ resolved
@@ -267,63 +267,6 @@
 
   ////////////////////////////////////////////////////////////////////////////
   /**
-<<<<<<< HEAD
-=======
-   * Get/Set style used by the feature
-   */
-  ////////////////////////////////////////////////////////////////////////////
-  this.style = function (arg1, arg2) {
-    if (arg1 === undefined) {
-      return m_style;
-    } else if (typeof arg1 === "string" && arg2 === undefined) {
-      return m_style[arg1];
-    } else if (arg2 === undefined) {
-      m_style = $.extend({}, m_style, arg1);
-      m_this.modified();
-      return m_this;
-    } else {
-      m_style[arg1] = arg2;
-      m_this.modified();
-      return m_this;
-    }
-  };
-
-  ////////////////////////////////////////////////////////////////////////////
-  /**
-   * A uniform getter that always returns a function even for constant styles.
-   * Maybe extend later to support accessor-like objects.  If undefined input,
-   * return all the styles as an object.
-   *
-   * @param {string|undefined} key
-   * @return {function}
-   */
-  ////////////////////////////////////////////////////////////////////////////
-  this.style.get = function (key) {
-    var tmp, out;
-    if (key === undefined) {
-      var all = {}, k;
-      for (k in m_style) {
-        if (m_style.hasOwnProperty(k)) {
-          all[k] = m_this.style.get(k);
-        }
-      }
-      return all;
-    }
-    out = geo.util.ensureFunction(m_style[key]);
-    if (key.toLowerCase().match(/color$/)) {
-      tmp = out;
-      out = function () {
-        return geo.util.convertColor(
-          tmp.apply(this, arguments)
-        );
-      };
-    }
-    return out;
-  };
-
-  ////////////////////////////////////////////////////////////////////////////
-  /**
->>>>>>> d565d562
    * Get layer referenced by the feature
    */
   ////////////////////////////////////////////////////////////////////////////
@@ -450,15 +393,9 @@
   ////////////////////////////////////////////////////////////////////////////
   this.data = function (data) {
     if (data === undefined) {
-<<<<<<< HEAD
       return m_properties.data;
     } else {
       m_properties.data = data;
-=======
-      return m_this.style("data") || [];
-    } else {
-      m_this.style("data", data);
->>>>>>> d565d562
       m_this.dataTime().modified();
       m_this.modified();
       return m_this;
@@ -768,30 +705,11 @@
   return this;
 };
 
-<<<<<<< HEAD
-////////////////////////////////////////////////////////////////////////////
-/**
- * This event object provides mouse/keyboard events that can be handled
- * by the features.  This provides a similar interface as core events,
- * but with different names so the events don't interfere.  Subclasses
- * can override this to provide custom events.
- */
-////////////////////////////////////////////////////////////////////////////
-geo.event.feature = {
-  mousemove:  "geo_feature_mousemove",
-  mouseover:  "geo_feature_mouseover",
-  mouseout:   "geo_feature_mouseout",
-  mouseclick: "geo_feature_mouseclick",
-  brushend:   "geo_feature_brushend",
-  brush:      "geo_feature_brush"
-};
-=======
 /**
  * The most recent feature event triggered.
  * @type {number}
  */
 geo.feature.eventID = 0;
->>>>>>> d565d562
 
 /**
  * General object specification for feature types.
