--- conflicted
+++ resolved
@@ -104,7 +104,6 @@
     },
 
     /**
-<<<<<<< HEAD
      * Normalize a coordinate object into {x: ..., y: ..., z: ... } form.<br>
      * Accepts:
      * <ul>
@@ -119,8 +118,6 @@
      *
      * @param {*} p A coordinate object or array
      * @returns {geo.geoPosition}
-=======
-     * Convert a color from hex value or css name to rgb objects
      */
     convertColor: function (color) {
       if (typeof color === "string") {
@@ -148,7 +145,6 @@
      * latlng objects
      * latitude -> lat -> y
      * longitude -> lon -> lng -> x
->>>>>>> d565d562
      */
     normalizeCoordinates: function (p) {
       p = p || {};
@@ -334,8 +330,6 @@
       yellowgreen: 0x9acd32
     }
   };
-<<<<<<< HEAD
-=======
 
   geo.util.cssColors = {
     aliceblue: 0xf0f8ff,
@@ -486,5 +480,4 @@
     yellow: 0xffff00,
     yellowgreen: 0x9acd32
   };
->>>>>>> d565d562
 }());