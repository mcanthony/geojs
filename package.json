--- conflicted
+++ resolved
@@ -32,14 +32,9 @@
     "grunt-express": "~1.4",
     "jscs": "~2.0",
     "jsdoc": "^3.3",
-<<<<<<< HEAD
     "jshint": "~2.8",
-    "phantomjs": "~1.9"
-=======
-    "jshint": "~2.5",
     "phantomjs": "~1.9",
     "xmlbuilder": "^3.1.0"
->>>>>>> 0728ed18
   },
   "scripts": {
     "postinstall": "./node_modules/.bin/bower --quiet install"
