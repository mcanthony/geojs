//////////////////////////////////////////////////////////////////////////////
/**
 * @module ogs.vgl
 */

/*jslint devel: true, forin: true, newcap: true, plusplus: true*/
/*jslint white: true, continue:true, indent: 2*/

/*global vglModule, ogs, vec4, inherit, $*/
//////////////////////////////////////////////////////////////////////////////

vglModule.data = function() {
<<<<<<< HEAD
  "use strict";
=======
  'use strict';
>>>>>>> cb8ba6ae

  if (!(this instanceof vglModule.data)) {
    return new vglModule.data();
  }

  ////////////////////////////////////////////////////////////////////////////
  /**
   * Return data type. Should be implemented by the derived class
   */
  ////////////////////////////////////////////////////////////////////////////
  this.type = function() {
  };
};

vglModule.data.raster = 0;
vglModule.data.point = 1;
vglModule.data.lineString = 2;
vglModule.data.polygon = 3;
vglModule.data.geometry = 10;<|MERGE_RESOLUTION|>--- conflicted
+++ resolved
@@ -10,11 +10,7 @@
 //////////////////////////////////////////////////////////////////////////////
 
 vglModule.data = function() {
-<<<<<<< HEAD
-  "use strict";
-=======
   'use strict';
->>>>>>> cb8ba6ae
 
   if (!(this instanceof vglModule.data)) {
     return new vglModule.data();
