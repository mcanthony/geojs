//////////////////////////////////////////////////////////////////////////////
/**
 * @module ogs.vgl
 */

/*jslint devel: true, forin: true, newcap: true, plusplus: true*/
/*jslint white: true, continue:true, indent: 2*/

/*global vglModule, ogs, vec4, inherit, $, Uint16Array*/
//////////////////////////////////////////////////////////////////////////////

//////////////////////////////////////////////////////////////////////////////
/**
 * Create a new instance of geojson reader
 *
 * This contains code that reads a geoJSON file and produces rendering
 * primitives from it.
 *
 * @class
 * @returns {this}
 */
//////////////////////////////////////////////////////////////////////////////
vglModule.geojsonReader = function() {
<<<<<<< HEAD
  "use strict";
=======
  'use strict';
>>>>>>> cb8ba6ae

  if (!(this instanceof vglModule.geojsonReader)) {
    return new vglModule.geojsonReader();
  }

  var m_scalarFormat = "none",
      m_scalarRange = null;

  ////////////////////////////////////////////////////////////////////////////
  /**
   * Read scalars
   *
   * @param coordinates
   * @param geom
   * @param size_estimate
   * @param idx
   */
  ////////////////////////////////////////////////////////////////////////////
  this.readScalars = function(coordinates, geom, size_estimate, idx) {
    var array = null,
        s = null,
        r  = null,
        g = null,
        b = null;

    if (this.m_scalarFormat === "values" && coordinates.length === 4)
    {
      s = coordinates[3];
      array = geom.sourceData(vglModule.vertexAttributeKeys.Scalar);

      if (!array) {
        array = new vglModule.sourceDataSf();
        if (this.m_scalarRange) {
          array.setScalarRange(this.m_scalarRange[0],this.m_scalarRange[1]);
        }
        if (size_estimate !== undefined) {
          array.length = size_estimate;
        }
        geom.addSource(array);
      }
      if (size_estimate === undefined) {
        array.pushBack(s);
      } else {
        array.insertAt(idx, s);
      }
    } else if (this.m_scalarFormat === "rgb" && coordinates.length === 6) {
      array = geom.sourceData(vglModule.vertexAttributeKeys.Color);
      if (!array) {
        array = new vglModule.sourceDataC3fv();
        if (size_estimate !== undefined) {
          array.length = size_estimate*3;
        }
        geom.addSource(array);
      }
      r = coordinates[3];
      g = coordinates[4];
      b = coordinates[5];
      if (size_estimate === undefined) {
        array.pushBack([r,g,b]);
      } else {
        array.insertAt(idx, [r,g,b]);
      }
    }
  };

  ////////////////////////////////////////////////////////////////////////////
  /**
   * Read point data
   *
   * @param coordinates
   * @returns {vglModule.geometryData}
   */
  ////////////////////////////////////////////////////////////////////////////
  this.readPoint = function(coordinates) {
    var geom = new vglModule.geometryData(),
        vglpoints = new vglModule.points(),
        vglcoords = new vglModule.sourceDataP3fv(),
        indices = new Uint16Array(1),
        x = null,
        y = null,
        z = null,
        i = null;

    geom.addSource(vglcoords);
    for (i = 0; i < 1; i++) {
      indices[i] = i;

      x = coordinates[0];
      y = coordinates[1];
      z = 0.0;
      if (coordinates.length>2) {
        z = coordinates[2];
      }

      //console.log("read " + x + "," + y + "," + z);
      vglcoords.pushBack([x,y,z]);

      //attributes
      this.readScalars(coordinates, geom);
    }

    vglpoints.setIndices(indices);
    geom.addPrimitive(vglpoints);
    geom.setName("aPoint");
    return geom;
  };

  ////////////////////////////////////////////////////////////////////////////
  /**
   * Read multipoint data
   *
   * @param coordinates
   * @returns {vglModule.geometryData}
   */
  ////////////////////////////////////////////////////////////////////////////
  this.readMultiPoint = function(coordinates) {
    var geom = new vglModule.geometryData(),
        vglpoints = new vglModule.points(),
        vglcoords = new vglModule.sourceDataP3fv(),
        indices = new Uint16Array(coordinates.length),
        pntcnt = 0,
        estpntcnt = coordinates.length,
        x = null,
        y = null,
        z = null,
        i;

    //preallocate with size estimate
    vglcoords.data().length = estpntcnt * 3; //x,y,z

    for (i = 0; i < coordinates.length; i++) {
      indices[i] = i;
      x = coordinates[i][0];
      y = coordinates[i][1];
      z = 0.0;
      if (coordinates[i].length>2) {
        z = coordinates[i][2];
      }

      //console.log("read " + x + "," + y + "," + z);
      vglcoords.insertAt(pntcnt, [x,y,z]);

      //attributes
      this.readScalars(coordinates[i], geom, estpntcnt, pntcnt);

      pntcnt++;
    }

    vglpoints.setIndices(indices);
    geom.addPrimitive(vglpoints);
    geom.addSource(vglcoords);
    geom.setName("manyPoints");
    return geom;
  };

  ////////////////////////////////////////////////////////////////////////////
  /**
   * Read line string data
   *
   * @param coordinates
   * @returns {vglModule.geometryData}
   */
  ////////////////////////////////////////////////////////////////////////////
  this.readLineString = function(coordinates) {
    var geom = new vglModule.geometryData(),
        vglline = new vglModule.lineStrip(),
        vglcoords = new vglModule.sourceDataP3fv(),
        indices = [],
        i = null,
        x = null,
        y = null,
        z = null;

    vglline.setIndicesPerPrimitive(coordinates.length);

    for (i = 0; i < coordinates.length; i++) {
      indices.push(i);
      x = coordinates[i][0];
      y = coordinates[i][1];
      z = 0.0;
      if (coordinates[i].length>2) {
        z = coordinates[i][2];
      }

      //console.log("read " + x + "," + y + "," + z);
      vglcoords.pushBack([x,y,z]);

      //attributes
      this.readScalars(coordinates[i], geom);
    }

    vglline.setIndices(indices);
    geom.addPrimitive(vglline);
    geom.addSource(vglcoords);
    geom.setName("aLineString");
    return geom;
  };

  ////////////////////////////////////////////////////////////////////////////
  /**
   * Read multi line string
   *
   * @param coordinates
   * @returns {vglModule.geometryData}
   */
  ////////////////////////////////////////////////////////////////////////////
  this.readMultiLineString = function(coordinates) {
    var geom = new vglModule.geometryData(),
        vglcoords = new vglModule.sourceDataP3fv(),
        pntcnt = 0,
        //lines should be at least 2 verts long, underest OK
        estpntcnt = coordinates.length * 2,
        i = null,
        j = null,
        x = null,
        y = null,
        z = null,
        indices = null,
        vglline = null,
        thisLineLength = null;

    // Preallocate with size estimate
    vglcoords.data().length = estpntcnt*3; //x,y,z

    for (j = 0; j < coordinates.length; j++) {
      indices = [];
      //console.log("getting line " + j);
      vglline = new vglModule.lineStrip();
      thisLineLength = coordinates[j].length;
      vglline.setIndicesPerPrimitive(thisLineLength);
      for (i = 0; i < thisLineLength; i++) {
        indices.push(pntcnt);
        x = coordinates[j][i][0];
        y = coordinates[j][i][1];
        z = 0.0;
        if (coordinates[j][i].length>2) {
          z = coordinates[j][i][2];
        }

        //console.log("read " + x + "," + y + "," + z);
        vglcoords.insertAt(pntcnt, [x,y,z]);

        //attributes
        this.readScalars(coordinates[j][i], geom, estpntcnt*2, pntcnt);

        pntcnt++;
      }

      vglline.setIndices(indices);
      geom.addPrimitive(vglline);
    }

    geom.setName("aMultiLineString");
    geom.addSource(vglcoords);
    return geom;
  };

  ////////////////////////////////////////////////////////////////////////////
  /**
   * Read polygon data
   *
   * @param coordinates
   * @returns {vglModule.geometryData}
   */
  ////////////////////////////////////////////////////////////////////////////
  this.readPolygon = function(coordinates) {
    //TODO: ignoring holes given in coordinates[1...]
    //TODO: ignoring convex
    //TODO: implement ear clipping in VGL instead of this to handle both
    var geom = new vglModule.geometryData(),
        vglcoords = new vglModule.sourceDataP3fv(),
        x = null,
        y = null,
        z  = null,
        thisPolyLength = coordinates[0].length,
        vl = 1,
        i = null,
        indices = null,
        vgltriangle = null;


    for (i = 0; i < thisPolyLength; i++) {
      x = coordinates[0][i][0];
      y = coordinates[0][i][1];
      z = 0.0;
      if (coordinates[0][i].length>2) {
        z = coordinates[0][i][2];
      }

      //console.log("read " + x + "," + y + "," + z);
      vglcoords.pushBack([x,y,z]);

      //attributes
      this.readScalars(coordinates[0][i], geom);

      if (i > 1) {
        //console.log("Cutting new triangle 0,"+ vl+ ","+ i);
        indices = new Uint16Array([0,vl,i]);
        vgltriangle = new vglModule.triangles();
        vgltriangle.setIndices(indices);
        geom.addPrimitive(vgltriangle);
        vl = i;
      }
    }

    geom.setName("POLY");
    geom.addSource(vglcoords);
    return geom;
  };

  ////////////////////////////////////////////////////////////////////////////
  /**
   * Read multi polygon data
   *
   * @param coordinates
   * @returns {vglModule.geometryData}
   */
  ////////////////////////////////////////////////////////////////////////////
  this.readMultiPolygon = function(coordinates) {
    var geom = new vglModule.geometryData(),
        vglcoords = new vglModule.sourceDataP3fv(),
        ccount = 0,
        numPolys = coordinates.length,
        pntcnt = 0,
        estpntcnt = numPolys* 3, // assume triangles, underest is fine
        vgltriangle = new vglModule.triangles(),
        indexes = [],
        i = null,
        j = null,
        x = null,
        y = null,
        z  = null,
        thisPolyLength = null,
        vf = null,
        vl = null,
        flip = null,
        flipped = false;


    //var time1 = new Date().getTime()
    //var a = 0;
    //var b = 0;
    //var c = 0;
    //var d = 0;

    //preallocate with size estimate
    vglcoords.data().length = numPolys*3; //x,y,z

    for (j = 0; j < numPolys; j++) {
      //console.log("getting poly " + j);

      thisPolyLength = coordinates[j][0].length;
      vf = ccount;
      vl = ccount+1;
      flip = [false,false,false];
      for (i = 0; i < thisPolyLength; i++) {
        //var timea = new Date().getTime()

        x = coordinates[j][0][i][0];
        y = coordinates[j][0][i][1];
        z = 0.0;
        if (coordinates[j][0][i].length>2) {
          z = coordinates[j][0][i][2];
        }
         flipped = false;
        if (x > 180) {
          flipped = true;
          x = x - 360;
        }
        if (i === 0) {
          flip[0] = flipped;
        } else {
          flip[1+(i-1)%2] = flipped;
        }
        //var timeb = new Date().getTime();
        //console.log("read " + x + "," + y + "," + z);

        vglcoords.insertAt(pntcnt, [x,y,z]);
        //var timec = new Date().getTime();

        //attributes
        this.readScalars(coordinates[j][0][i], geom, estpntcnt, pntcnt);
        pntcnt++;
        //var timed = new Date().getTime()

        if (i > 1) {
          //console.log("Cutting new triangle "+ vf + "," + vl + "," + ccount);
          if (flip[0] === flip[1] && flip[1] === flip[2]) {
            indexes = indexes.concat([vf,vl,ccount]);
          }
          //else {
          //  //TODO: duplicate triangles that straddle boundary on either side
          //}

          vl = ccount;
        }
        ccount++;
        //var timee = new Date().getTime()
        //a = a + (timeb-timea)
        //b = b + (timec-timeb)
        //c = c + (timed-timec)
        //d = d + (timee-timed)
      }
    }
    vgltriangle.setIndices(indexes);
    geom.addPrimitive(vgltriangle);

    //console.log("NUMPOLYS " + pntcnt);
    //console.log("RMP: ", a, ",", b, ",", c, ",", d)
    //var time2 = new Date().getTime()

    geom.setName("aMultiPoly");
    geom.addSource(vglcoords);
    //var time3 = new Date().getTime()
    //console.log("RMP: ", time2-time1, ",", time3-time2)

    return geom;
  };

  ////////////////////////////////////////////////////////////////////////////
  /**
   * @param object
   * @returns {*}
   */
  ////////////////////////////////////////////////////////////////////////////
  this.readGJObjectInt = function(object) {
    if (!object.hasOwnProperty('type')) {
      //console.log("uh oh, not a geojson object");
      return null;
    }

    //look for properties type annotation
    if (object.properties &&
        object.properties.ScalarFormat &&
        object.properties.ScalarFormat === "values") {
      this.m_scalarFormat = "values";
      if (object.properties.ScalarRange) {
        this.m_scalarRange = object.properties.ScalarRange;
      }
    }
    if (object.properties &&
        object.properties.ScalarFormat &&
        object.properties.ScalarFormat === "rgb") {
      this.m_scalarFormat = "rgb";
    }

    //TODO: ignoring "crs" and "bbox" and misc meta data on all of these,
    //best to handle as references into original probably
    var ret,
        type = object.type,
        next = null,
        nextset = null,
        i = null;

    switch (type) {
      case "Point":
        //console.log("parsed Point");
        ret = this.readPoint(object.coordinates);
        break;
      case "MultiPoint":
        //console.log("parsed MultiPoint");
        ret = this.readMultiPoint(object.coordinates);
        break;
      case "LineString":
        //console.log("parsed LineString");
        ret = this.readLineString(object.coordinates);
        break;
      case "MultiLineString":
        //console.log("parsed MultiLineString");
        ret = this.readMultiLineString(object.coordinates);
        break;
      case "Polygon":
        //console.log("parsed Polygon");
        ret = this.readPolygon(object.coordinates);
        break;
      case "MultiPolygon":
        //console.log("parsed MultiPolygon");
        ret = this.readMultiPolygon(object.coordinates);
        break;
      case "GeometryCollection":
        //console.log("parsed GeometryCollection");
        nextset = [];
        for (i = 0; i < object.geometries.length; i++) {
          next = this.readGJObject(object.geometries[i]);
          nextset.push(next);
        }
        ret = nextset;
        break;
      case "Feature":
        //console.log("parsed Feature");
        next = this.readGJObject(object.geometry);
        ret = next;
        break;
      case "FeatureCollection":
        //console.log("parsed FeatureCollection");
        nextset = [];
        for (i = 0; i < object.features.length; i++) {
          next = this.readGJObject(object.features[i]);
          nextset.push(next);
        }
        ret = nextset;
        break;
      default:
        console.log("Don't understand type " + type);
        ret = null;
      break;
    }
    return ret;
  };

  ////////////////////////////////////////////////////////////////////////////
  /**
   * @param object
   * @returns {*}
   */
  ////////////////////////////////////////////////////////////////////////////
  this.readGJObject = function(object) {
    //var time1, time2;
    var ret;
    //time1 = new Date().getTime()
    ret = this.readGJObjectInt(object);
    //time2 = new Date().getTime()
    //console.log("ELAPSED: ", time2-time1)
    return ret;
  };

  /**
   * Linearize geometries
   *
   * @param geoms
   * @param geom
   */
  this.linearizeGeoms = function(geoms, geom) {
    var i = null;

    if( Object.prototype.toString.call( geom ) === '[object Array]' ) {
      for (i = 0; i < geom.length; i++) {
        this.linearizeGeoms(geoms, geom[i]);
      }
    }
    else {
     geoms.push(geom);
   }
 };

  ////////////////////////////////////////////////////////////////////////////
  /**
   * Read geometries from geojson object
   *
   * @param object
   * @returns {Array}
   */
 ////////////////////////////////////////////////////////////////////////////
 this.readGeomObject = function(object) {
    var geom,
        geoms = [];

    geom = this.readGJObject(object);
    this.linearizeGeoms(geoms, geom);
    return geoms;
 };

  ////////////////////////////////////////////////////////////////////////////
  /**
   * Given a buffer get rendering primitives
   *
   * @param buffer
   * @returns {*}
   */
  ////////////////////////////////////////////////////////////////////////////
  this.getPrimitives = function(buffer) {
    //console.log("Parsing geoJSON");
    if (!buffer) {
      return [];
    }

    var obj = JSON.parse(buffer),
      geom = this.readGJObject(obj),
      geoms = [];

    this.m_scalarFormat = "none";
    this.m_scalarRange = null;

    this.linearizeGeoms(geoms, geom);

    return { "geoms":geoms,
             "scalarFormat":this.m_scalarFormat,
             "scalarRange":this.m_scalarRange };
  };

  return this;
};<|MERGE_RESOLUTION|>--- conflicted
+++ resolved
@@ -21,11 +21,7 @@
  */
 //////////////////////////////////////////////////////////////////////////////
 vglModule.geojsonReader = function() {
-<<<<<<< HEAD
-  "use strict";
-=======
   'use strict';
->>>>>>> cb8ba6ae
 
   if (!(this instanceof vglModule.geojsonReader)) {
     return new vglModule.geojsonReader();
