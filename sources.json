{
  "modules": {
    "geo.init": {
      "prefix": "src/core",
      "files": [
        "init.js",
        "version.js"
      ]
    },
    "geo.core": {
      "prefix": "src/core",
      "files": [
        "object.js",
        "sceneObject.js",
        "timestamp.js",
        "ellipsoid.js",
        "mercator.js",
        "layer.js",
        "featureLayer.js",
        "event.js",
        "mapInteractor.js",
        "clock.js",
        "fileReader.js",
        "jsonReader.js",
        "map.js",
        "feature.js",
        "pointFeature.js",
        "lineFeature.js",
        "pathFeature.js",
        "polygonFeature.js",
        "planeFeature.js",
        "vectorFeature.js",
        "geomFeature.js",
        "graphFeature.js",
        "contourFeature.js",
	"choroplethFeature.js",
        "transform.js",
        "renderer.js",
        "osmLayer.js",
        "domRenderer.js",
        "choroplethFeature.js"
      ]
    },
    "geo.util": {
      "prefix": "src/util",
      "files": [
        "init.js",
        "wigglemaps.js",
        "leaflet.js",
        "clustering.js",
	"scales.js"
      ]
    },
    "geo.gl": {
      "prefix": "src/gl",
      "files": [
        "init.js",
        "renderer.js",
        "lineFeature.js",
        "pointFeature.js",
        "geomFeature.js",
        "planeFeature.js",
        "polygonFeature.js",
        "contourFeature.js",
<<<<<<< HEAD
	"choroplethFeature.js",
        "vglRenderer.js"
=======
        "vglRenderer.js",
        "choroplethFeature.js"
>>>>>>> a13acf52
      ]
    },
    "geo.d3": {
      "prefix": "src/d3",
      "files": [
        "init.js",
        "object.js",
        "d3Renderer.js",
        "pointFeature.js",
        "lineFeature.js",
        "pathFeature.js",
        "graphFeature.js",
        "planeFeature.js",
        "vectorFeature.js"
      ]
    },
    "geo.ui": {
      "prefix": "src/ui",
      "files": [
        "init.js",
        "uiLayer.js",
        "widget.js",
        "domWidget.js",
        "svgWidget.js",
        "sliderWidget.js",
        "legendWidget.js"
      ]
    },
    "geo.plugin": {
      "prefix": "src/plugin",
      "files": [
        "jquery-plugin.js"
      ]
    },
    "vgl": {
      "prefix": "vgl/src",
      "files": [
        "init.js",
        "GL.js",
        "timestamp.js",
        "object.js",
        "event.js",
        "boundingObject.js",
        "node.js",
        "groupNode.js",
        "actor.js",
        "freezeObject.js",
        "defaultValue.js",
        "graphicsObject.js",
        "geojsonReader.js",
        "data.js",
        "geomData.js",
        "mapper.js",
        "groupMapper.js",
        "materialAttribute.js",
        "blend.js",
        "material.js",
        "renderer.js",
        "renderWindow.js",
        "camera.js",
        "interactorStyle.js",
        "trackballInteractorStyle.js",
        "pvwInteractorStyle.js",
        "viewer.js",
        "shader.js",
        "shaderProgram.js",
        "texture.js",
        "uniform.js",
        "vertexAttribute.js",
        "source.js",
        "planeSource.js",
        "pointSource.js",
        "lineSource.js",
        "utils.js",
        "picker.js",
        "shapefileReader.js",
        "vtkReader.js",
        "dataBuffers.js"
      ]
    }
  }
}<|MERGE_RESOLUTION|>--- conflicted
+++ resolved
@@ -62,13 +62,8 @@
         "planeFeature.js",
         "polygonFeature.js",
         "contourFeature.js",
-<<<<<<< HEAD
-	"choroplethFeature.js",
-        "vglRenderer.js"
-=======
         "vglRenderer.js",
         "choroplethFeature.js"
->>>>>>> a13acf52
       ]
     },
     "geo.d3": {
