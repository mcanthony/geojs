/*jslint devel: true, forin: true, todo: true, newcap: true, plusplus: true, nomen: true, unparam: true, white: true, indent: 2*/
/*global geoModule, ogs, inherit, $, HTMLCanvasElement, Image, vglModule, document, uiModule, layerId*/


uiModule.gis = function() {
  "use strict";
  if (!(this instanceof uiModule.gis)) {
    return new uiModule.gis();
  }

  return this;
};

/**
 * Create a placeholder to display current layers
 *
 * @param rootId
 * @param heading
 */
uiModule.gis.createList = function(rootId, heading) {
  "use strict";
  var listRoot, itemRoot, itemHeading, itemCollection, subItemsRoot, subItemsList, tableRoot, tbody;
  listRoot = document.getElementById(rootId);
  itemRoot = document.createElement("div");
  itemRoot.setAttribute("class", "accordion-group");
  listRoot.appendChild(itemRoot);

  itemHeading = document.createElement("div");
  itemHeading.setAttribute("class", "accordion-heading");
  itemRoot.appendChild(itemHeading);

  itemCollection = document.createElement("a");
  itemCollection.setAttribute("class", "accordion-toggle");
  itemCollection.setAttribute("data-toggle", "collapse");
  itemCollection.setAttribute("data-parent", "#" + rootId);
  itemCollection.setAttribute("href", "#collapse-" + rootId);
  itemCollection.appendChild(document.createTextNode(heading));
  itemHeading.appendChild(itemCollection);

  subItemsRoot = document.createElement("div");
  subItemsRoot.setAttribute("class", "accordion-body collapse in");
  subItemsRoot.setAttribute("id", "collapse-" + rootId);
  itemRoot.appendChild(subItemsRoot);
  subItemsList = document.createElement("div");
  subItemsList.setAttribute("class", "accordion-inner");
  subItemsRoot.appendChild(subItemsList);

  tableRoot = document.createElement("table");
  tableRoot.setAttribute("id", 'table-' + rootId);
  subItemsList.appendChild(tableRoot);

  tbody = document.createElement("tbody");
  tableRoot.appendChild(tbody);

  return tableRoot;
};

/**
 * Create a list of documents that could be added as a layer
 *
 * @param rootId
 * @param heading
 * @param layersRootId
 * @param data
 */
uiModule.gis.createDataList = function(rootId, heading, layersRootId, data, callback) {
  "use strict";
  var listRoot, itemRoot, itemCollection, subItemsRoot, subItemsList, tableRoot, itemHeading;
  listRoot = $(document.getElementById(rootId));

  itemRoot = $(document.createElement('div'));
  itemRoot.attr('class', 'accordion-group');
  listRoot.append(itemRoot);

  itemHeading = $(document.createElement('div'));
  itemHeading.attr('class', 'accordion-heading');
  itemRoot.append(itemHeading);

  itemCollection = $(document.createElement('a'));
  itemCollection.attr('class', 'accordion-toggle');
  itemCollection.attr('data-toggle', 'collapse');
  itemCollection.attr('data-parent', '#' + rootId);
  itemCollection.attr('href', '#collapse-' + rootId);
  itemCollection.append(document.createTextNode(heading));
  itemHeading.append(itemCollection);

  subItemsRoot = $(document.createElement('div'));
  subItemsRoot.attr('class', 'accordion-body collapse in');
  subItemsRoot.attr('id', 'collapse-' + rootId);
  itemRoot.append(subItemsRoot);

  subItemsList = $(document.createElement('div'));
  subItemsList.attr('class', 'accordion-inner');
  subItemsRoot.append(subItemsList);

  tableRoot = $(document.createElement('table'));
  tableRoot.attr('class', 'table-hover');
  subItemsList.append(tableRoot);

  $.each(data, function(i, item) {
    var row, col, he, select, k, varname, option, button;
    row = $(document.createElement('tr'));
    row.attr('class', 'success');
    tableRoot.append(row);

    col = $(document.createElement('td'));
    he = $(document.createElement('h4'));
    he.html(item.basename);
    col.append(he);
    row.append(col);

    // Add drop-down so that users can select a variable
    col = $(document.createElement('td'));
    select = $(document.createElement('select'));
    select.attr('class', 'combobox');
    col.append(select);
    for (k = 0; k < item.variables.length; ++k) {
      varname = item.variables[k].name;
      option = $(document.createElement('option'));
      option.attr('value', varname);
      option.html(varname);
      select.append(option);
    }
    row.append(col);

    // Add 'add' button
    col = $(document.createElement('td'));
    button = $(document.createElement('button'));
    button.attr('type', 'button');
    button.attr('class', 'btn btn-primary');
    button.attr('id', 'btn-add-' + item.name);
    button.attr('_id', item._id);
    button.attr('name', item.name);
    button.attr('basename', item.basename);
    button.attr('data-toggle', 'button');
    button.attr('data-loading-text', 'Loading...');
    button.html('Add');
    col.append(button);
    row.append(col);

    if (callback !== undefined) {
      $(button).on("click", callback);
    }
  });

  $('.combobox').width(Math.max.apply(Math, $('.combobox').map(function() {
    return $(this).outerWidth();
  }).get()));
  $('.combobox').select2();
};

/**
 * Add a document as a layer to the list
 *
 * @todo Actually load a layer
 *
 * @param layersRootId
 * @param elem
 */
uiModule.gis.addLayer = function(object, layersRootId, elem, selectfunc, togglefunc, removefunc, callback) {
  "use strict";
  var rootId, tbody, basename, layerId, tr, td, button, _id;
  rootId = "#" + layersRootId;
  _id = $(elem).attr("_id");
   if (_id !== null) {
    tbody= $(rootId).find('tbody');
    basename = $(elem).attr("name");
    $(elem).button('loading');

    layerId = basename;

    tr = $(document.createElement('tr'));
    tr.attr('id', layerId);
    $(tbody).append(tr);

    // Name of the layer
    td = $(document.createElement('td'));
    td.append($(document.createElement('h4')).html(basename));
    tr.append(td);

    // Select button
    td = $(document.createElement('td'));
    td.attr('class', 'td-btn-layer');
    button = $(document.createElement('button'));
    button.attr('class', 'btn-layer btn-select-layer btn btn-primary disabled');
    button.attr('disabled', 'disabled');
    button.html('Select');
    button.click(layerId, function() {
      selectfunc(this, layerId);
    });
    td.append(button);

    // Toggle button
    button = $(document.createElement('button'));
    button.attr('class', 'btn-layer btn-toggle-layer btn btn-warning disabled');
    button.attr('disabled', 'disabled');
    button.html('Toggle');
    button.click(layerId, function() {
      togglefunc(this, layerId);
    });
    td.append(button);

    // Remove button
    button = $(document.createElement('button'));
    button.attr('class', 'btn-layer btn-remove-layer btn btn-danger disabled');
    button.attr('disabled', 'disabled');
    button.html('Remove');
    button.click(layerId, function() {
      removefunc(this, layerId);
    });
    td.append(button);
    tr.append(td);

    $('.btn-layer').width(Math.max.apply(Math, $('.btn-layer').map(function() {
      return $(this).outerWidth();
    }).get()));
  }
  // @todo Just calling fadeIn does not work. It has to be set invisible
  // and then only it works. We need to check if this is expected.
  $('#' + layerId).fadeOut(0);
  $('#' + layerId).fadeIn('slow', callback);
};

/**
 *
 */
uiModule.gis.layerAdded = function(elem) {
  "use strict";
  $(elem).removeClass("btn-primary");
  $(elem).addClass("btn-success");
  $(elem).addClass("disabled");
  $(elem).attr('data-loading-text', 'Added');
  $(elem).attr('disabled', 'disabled');
  $(elem).html('Added');
};

/**
 * Remove a layer from the list
 *
 * @param elem
 * @returns {Boolean}
 */
uiModule.gis.removeLayer = function(elem, layerId) {
  "use strict";
  var buttonId, button = $('#btn-add-' + layerId);
  //button = $(buttonId);

  if (button !== null || button !== undefined) {
    button.removeClass('disabled');
    button.removeAttr('disabled');
    button.removeClass('btn-success');
    button.removeClass('active');
    button.button('reset');
    button.addClass('btn-primary');

    $('#' + layerId).fadeOut(function() {
      $('#' + layerId).remove();
    });

    return true;
  }

  return false;
};

uiModule.gis.toggleLayer = function(elem, layerId) {
  "use strict";
  // Do nothing
};

/**
 * Update UI to when a layer is selected
 */
uiModule.gis.selectLayer = function(target, layerId) {
  "use strict";
  $(target).siblings().removeClass('active');

  if (target !== null || target !== undefined) {
    $(target).addClass('active');
  }

  return true;
};


uiModule.gis.generateOptions = function(table, map) {
  "use strict";
  var options, parent, key, row, col, heading, input, sliderDiv;
  options = map.options();

  parent = $(table);

  function slideZoom(event, ui) {
            map.setZoom(ui.value);
            map.redraw();
          }
  function stopSlider(e) {
          e.stopPropagation();
          return false;
        }
  function selCountryBound() {
          map.toggleCountryBoundries();
          map.redraw();
        }

  for (key in options) {

    if (options.hasOwnProperty(key)) {

      row = $(document.createElement('tr'));
      row.attr('class', 'row-fluid');
      parent.append(row);
      col = $(document.createElement('td'));
      row.append(col);

      heading = $(document.createElement('h4'));
      heading.html(key);
      col.append(heading);

<<<<<<< HEAD
      switch(key) {
        case "zoom":
          // Create a slider here
          var sliderDiv = $(document.createElement('div'));
          sliderDiv.slider({
            range: "min",
            min: 0.0,
            max: 17.0,
            step: 1,
            value: options[key],
            slide: function( event, ui ) {
              map.setZoom( ui.value );
              map.redraw();
            }
          });
          $(sliderDiv).on('mousedown', function(e) {
            e.stopPropagation();
            return false;
          });
          col.attr('class', 'span10');
          $(col).append(sliderDiv);
          break;
        case "center":
          // @todo We need to update center dynamically which
          // will require quite a bit of work.
          // Text box
          // var latInput = $(document.createElement('input'));
          // latInput.attr('type', 'number');
          // latInput.attr('min', -180.0);
          // latInput.attr('max', +180.0);
          // latInput.val(map.options().center.lat());
          // latInput.click(function() {
          //   map.redraw();
          // });
          // $(latInput).on('mousedown', function(e) {
          //   e.stopPropagation();
          //   return false;
          // });
          // col.append(latInput);

          // var lngInput = $(document.createElement('input'));
          // lngInput.attr('type', 'number');
          // lngInput.attr('min', -90.0);
          // lngInput.attr('max', +90.0);
          // lngInput.val(map.options().center.lng());
          // lngInput.click(function() {
          //   map.redraw();
          // });
          // $(lngInput).on('mousedown', function(e) {
          //   e.stopPropagation();
          //   return false;
          // });
          // col.append(lngInput);
          break;
        case "country_boundaries":
          // Boolean
          var input = $(document.createElement('input'));
          input.attr('type', 'checkbox');
          input.attr('checked', map.options().country_boundaries);
          input.click(function() {
            map.toggleCountryBoundaries();
            map.redraw();
          });
          col.append(input);

          break;
        case "us_states":
          // Boolean
          break;
        case "source":
          // Dropdown
          break;
=======
      switch (key) {
      case "zoom":
        // Create a slider here
        sliderDiv = $(document.createElement('div'));
        sliderDiv.slider({
          range: "min",
          min: 0.0,
          max: 17.0,
          step: 1,
          value: options[key],
          slide: slideZoom
        });
        //Undefined e... please check
        $(sliderDiv).on('mousedown', stopSlider);
        col.attr('class', 'span10');
        $(col).append(sliderDiv);
        break;
      case "center":
        // @todo We need to update center dynamically which
        // will require quite a bit of work.
        // Text box
        // var latInput = $(document.createElement('input'));
        // latInput.attr('type', 'number');
        // latInput.attr('min', -180.0);
        // latInput.attr('max', +180.0);
        // latInput.val(map.options().center.lat());
        // latInput.click(function() {
        //   map.redraw();
        // });
        // $(latInput).on('mousedown', function(e) {
        //   e.stopPropagation();
        //   return false;
        // });
        // col.append(latInput);
        // var lngInput = $(document.createElement('input'));
        // lngInput.attr('type', 'number');
        // lngInput.attr('min', -90.0);
        // lngInput.attr('max', +90.0);
        // lngInput.val(map.options().center.lng());
        // lngInput.click(function() {
        //   map.redraw();
        // });
        // $(lngInput).on('mousedown', function(e) {
        //   e.stopPropagation();
        //   return false;
        // });
        // col.append(lngInput);
        break;
      case "country_boundries":
        // Boolean
        input = $(document.createElement('input'));
        input.attr('type', 'checkbox');
        input.attr('checked', map.options().country_boundries);
        input.click(selCountryBound);
        col.append(input);

        break;
      case "us_states":
        // Boolean
        break;
      case "source":
        // Dropdown
        break;
>>>>>>> 477c4ec4
      }
    }
  }
};


uiModule.gis.createControls = function(table, map) {
  "use strict";
  var tbody, row, col, opacityDiv;
  tbody = $($(table).find('tbody'));
  row = $(document.createElement('tr'));
  tbody.append(row);

  col = $(document.createElement('td'));
  row.append(col);
  col.append('<h4>opacity</h4>');

  // Create slider to control opacity of a layer
  opacityDiv = $(document.createElement('div'));
  opacityDiv.addClass('ui-slider ui-slider-horizontal ui-widget ui-widget-content ui-corner-all');
  col.append(opacityDiv);

  opacityDiv.slider({
    range: "min",
    min: 0.0,
    max: 1.0,
    step: 0.01,
    value: 0.5
  });

  $(map).on(ogs.geo.command.selectLayerEvent, function(event) {
    opacityDiv.slider({
      disabled: false
    });
  });

  $(map).on(ogs.geo.command.unselectLayerEvent, function(event) {
    console.log(event);
    opacityDiv.slider({
      disabled: true
    });
  });

  // Listen for slider slidechange event
  opacityDiv.slider().bind('slide', function(event, ui) {
    if (map.activeLayer() !== null) {
      map.activeLayer().setOpacity(ui.value);
    }
    map.redraw();
  });

  opacityDiv.on('mousedown', function(e) {
    e.stopPropagation();
    return false;
  });

  opacityDiv.slider({
    disabled: true
  });
};<|MERGE_RESOLUTION|>--- conflicted
+++ resolved
@@ -1,5 +1,5 @@
-/*jslint devel: true, forin: true, todo: true, newcap: true, plusplus: true, nomen: true, unparam: true, white: true, indent: 2*/
-/*global geoModule, ogs, inherit, $, HTMLCanvasElement, Image, vglModule, document, uiModule, layerId*/
+/*jslint devel: true, forin: true, newcap: true, plusplus: true, white: true, indent: 2*/
+/*global geoModule, ogs, $, document, uiModule*/
 
 
 uiModule.gis = function() {
@@ -19,7 +19,9 @@
  */
 uiModule.gis.createList = function(rootId, heading) {
   "use strict";
-  var listRoot, itemRoot, itemHeading, itemCollection, subItemsRoot, subItemsList, tableRoot, tbody;
+  var listRoot, itemRoot, itemHeading, itemCollection, subItemsRoot,
+      subItemsList, tableRoot, tbody;
+
   listRoot = document.getElementById(rootId);
   itemRoot = document.createElement("div");
   itemRoot.setAttribute("class", "accordion-group");
@@ -243,7 +245,6 @@
 uiModule.gis.removeLayer = function(elem, layerId) {
   "use strict";
   var buttonId, button = $('#btn-add-' + layerId);
-  //button = $(buttonId);
 
   if (button !== null || button !== undefined) {
     button.removeClass('disabled');
@@ -263,6 +264,9 @@
   return false;
 };
 
+/**
+ * Toggle visibility of a layer
+ */
 uiModule.gis.toggleLayer = function(elem, layerId) {
   "use strict";
   // Do nothing
@@ -282,7 +286,9 @@
   return true;
 };
 
-
+/**
+ * Create HTML elements for map options
+ */
 uiModule.gis.generateOptions = function(table, map) {
   "use strict";
   var options, parent, key, row, col, heading, input, sliderDiv;
@@ -317,80 +323,6 @@
       heading.html(key);
       col.append(heading);
 
-<<<<<<< HEAD
-      switch(key) {
-        case "zoom":
-          // Create a slider here
-          var sliderDiv = $(document.createElement('div'));
-          sliderDiv.slider({
-            range: "min",
-            min: 0.0,
-            max: 17.0,
-            step: 1,
-            value: options[key],
-            slide: function( event, ui ) {
-              map.setZoom( ui.value );
-              map.redraw();
-            }
-          });
-          $(sliderDiv).on('mousedown', function(e) {
-            e.stopPropagation();
-            return false;
-          });
-          col.attr('class', 'span10');
-          $(col).append(sliderDiv);
-          break;
-        case "center":
-          // @todo We need to update center dynamically which
-          // will require quite a bit of work.
-          // Text box
-          // var latInput = $(document.createElement('input'));
-          // latInput.attr('type', 'number');
-          // latInput.attr('min', -180.0);
-          // latInput.attr('max', +180.0);
-          // latInput.val(map.options().center.lat());
-          // latInput.click(function() {
-          //   map.redraw();
-          // });
-          // $(latInput).on('mousedown', function(e) {
-          //   e.stopPropagation();
-          //   return false;
-          // });
-          // col.append(latInput);
-
-          // var lngInput = $(document.createElement('input'));
-          // lngInput.attr('type', 'number');
-          // lngInput.attr('min', -90.0);
-          // lngInput.attr('max', +90.0);
-          // lngInput.val(map.options().center.lng());
-          // lngInput.click(function() {
-          //   map.redraw();
-          // });
-          // $(lngInput).on('mousedown', function(e) {
-          //   e.stopPropagation();
-          //   return false;
-          // });
-          // col.append(lngInput);
-          break;
-        case "country_boundaries":
-          // Boolean
-          var input = $(document.createElement('input'));
-          input.attr('type', 'checkbox');
-          input.attr('checked', map.options().country_boundaries);
-          input.click(function() {
-            map.toggleCountryBoundaries();
-            map.redraw();
-          });
-          col.append(input);
-
-          break;
-        case "us_states":
-          // Boolean
-          break;
-        case "source":
-          // Dropdown
-          break;
-=======
       switch (key) {
       case "zoom":
         // Create a slider here
@@ -454,13 +386,14 @@
       case "source":
         // Dropdown
         break;
->>>>>>> 477c4ec4
       }
     }
   }
 };
 
-
+/**
+ * Create control gui elements for a map
+ */
 uiModule.gis.createControls = function(table, map) {
   "use strict";
   var tbody, row, col, opacityDiv;
